"""
JupyterHub Spawner to spawn user notebooks on a Kubernetes cluster.

This module exports `KubeSpawner` class, which is the actual spawner
implementation that should be used by JupyterHub.
"""
import os
import json
import time
import string
import threading
import sys
from urllib.parse import urlparse, urlunparse
import json
import multiprocessing
from concurrent.futures import ThreadPoolExecutor

from tornado import gen
from tornado.ioloop import IOLoop
from tornado.concurrent import run_on_executor
from traitlets import Type, Unicode, List, Integer, Union, Dict, Bool, Any
from jupyterhub.spawner import Spawner
from jupyterhub.utils import exponential_backoff
from jupyterhub.traitlets import Command
from kubernetes.client.rest import ApiException
from kubernetes import client
import escapism

from kubespawner.traitlets import Callable
<<<<<<< HEAD
=======
from kubespawner.utils import request_maker, k8s_url, Callable
>>>>>>> 1725c882
from kubespawner.objects import make_pod, make_pvc
from kubespawner.reflector import NamespacedResourceReflector


class PodReflector(NamespacedResourceReflector):
    kind = 'pods'

    labels = {
        'heritage': 'jupyterhub',
        'component': 'singleuser-server',
    }

    list_method_name = 'list_namespaced_pod'

    @property
    def pods(self):
        return self.resources

class KubeSpawner(Spawner):
    """
    Implement a JupyterHub spawner to spawn pods in a Kubernetes Cluster.
    """

    # We want to have one threadpool executor that is shared across all spawner objects
    # This is initialized by the first spawner that is created
    executor = None

    # We also want only one pod reflector per application
    pod_reflector = None

    def __init__(self, *args, **kwargs):
        super().__init__(*args, **kwargs)
        # By now, all the traitlets have been set, so we can use them to compute
        # other attributes
        if self.__class__.executor is None:
            self.__class__.executor = ThreadPoolExecutor(
                max_workers=self.k8s_api_threadpool_workers
            )

        main_loop = IOLoop.current()
        def on_reflector_failure():
            self.log.critical("Pod reflector failed, halting Hub.")
            main_loop.stop()

        # This will start watching in __init__, so it'll start the first
        # time any spawner object is created. Not ideal but works!
        if self.__class__.pod_reflector is None:
            self.__class__.pod_reflector = PodReflector(
                parent=self, namespace=self.namespace,
                on_failure=on_reflector_failure
            )

        self.api = client.CoreV1Api()

        self.pod_name = self._expand_user_properties(self.pod_name_template)
        self.pvc_name = self._expand_user_properties(self.pvc_name_template)
        if self.hub_connect_ip:
            scheme, netloc, path, params, query, fragment = urlparse(self.hub.api_url)
            netloc = '{ip}:{port}'.format(
                ip=self.hub_connect_ip,
                port=self.hub_connect_port,
            )
            self.accessible_hub_api_url = urlunparse((scheme, netloc, path, params, query, fragment))
        else:
            self.accessible_hub_api_url = self.hub.api_url

        if self.port == 0:
            # Our default port is 8888
            self.port = 8888

    k8s_api_threadpool_workers = Integer(
        # Set this explicitly, since this is the default in Python 3.5+
        # but not in 3.4
        5 * multiprocessing.cpu_count(),
        config=True,
        help="""
        Number of threads in thread pool used to talk to the k8s API.

        Increase this if you are dealing with a very large number of users.

        Defaults to '5 * cpu_cores', which is the default for ThreadPoolExecutor.
        """
    )

    namespace = Unicode(
        config=True,
        help="""
        Kubernetes namespace to spawn user pods in.

        If running inside a kubernetes cluster with service accounts enabled,
        defaults to the current namespace. If not, defaults to 'default'
        """
    )

    def _namespace_default(self):
        """
        Set namespace default to current namespace if running in a k8s cluster

        If not in a k8s cluster with service accounts enabled, default to
        'default'
        """
        ns_path = '/var/run/secrets/kubernetes.io/serviceaccount/namespace'
        if os.path.exists(ns_path):
            with open(ns_path) as f:
                return f.read().strip()
        return 'default'

    ip = Unicode('0.0.0.0',
        help="""
        The IP address (or hostname) the single-user server should listen on.

        We override this from the parent so we can set a more sane default for
        the Kubernetes setup.
        """
    ).tag(config=True)

    cmd = Command(
        None,
        allow_none=True,
        minlen=0,
        help="""
        The command used for starting the single-user server.

        Provide either a string or a list containing the path to the startup script command. Extra arguments,
        other than this path, should be provided via `args`.

        This is usually set if you want to start the single-user server in a different python
        environment (with virtualenv/conda) than JupyterHub itself.

        Some spawners allow shell-style expansion here, allowing you to use environment variables.
        Most, including the default, do not. Consult the documentation for your spawner to verify!

        If set to None, Kubernetes will start the CMD that is specified in the Docker image being started.
        """
    ).tag(config=True)

    singleuser_working_dir = Unicode(
        None,
        allow_none=True,
        help="""
        The working directory were the Notebook server will be started inside the container.
        Defaults to `None` so the working directory will be the one defined in the Dockerfile.
        """
    ).tag(config=True)

    singleuser_service_account = Unicode(
        None,
        allow_none=True,
        config=True,
        help="""
        The service account to be mounted in the spawned user pod.

        When set to None (the default), no service account is mounted, and the default service account
        is explicitly disabled.

        This serviceaccount must already exist in the namespace the user pod is being spawned in.

        WARNING: Be careful with this configuration! Make sure the service account being mounted
        has the minimal permissions needed, and nothing more. When misconfigured, this can easily
        give arbitrary users root over your entire cluster.
        """
    )

    pod_name_template = Unicode(
        'jupyter-{username}{servername}',
        config=True,
        help="""
        Template to use to form the name of user's pods.

        {username} and {userid} are expanded to the escaped, dns-label safe
        username & integer user id respectively.

        This must be unique within the namespace the pods are being spawned
        in, so if you are running multiple jupyterhubs spawning in the
        same namespace, consider setting this to be something more unique.
        """
    )

    user_storage_pvc_ensure = Bool(
        False,
        config=True,
        help="""
        Ensure that a PVC exists for each user before spawning.

        Set to true to create a PVC named with `pvc_name_template` if it does
        not exist for the user when their pod is spawning.
        """
    )

    pvc_name_template = Unicode(
        'claim-{username}{servername}',
        config=True,
        help="""
        Template to use to form the name of user's pvc.

        {username} and {userid} are expanded to the escaped, dns-label safe
        username & integer user id respectively.

        This must be unique within the namespace the pvc are being spawned
        in, so if you are running multiple jupyterhubs spawning in the
        same namespace, consider setting this to be something more unique.
        """
    )

    hub_connect_ip = Unicode(
        None,
        config=True,
        allow_none=True,
        help="""
        IP/DNS hostname to be used by pods to reach out to the hub API.

        Defaults to `None`, in which case the `hub_ip` config is used.

        In kubernetes contexts, this is often not the same as `hub_ip`,
        since the hub runs in a pod which is fronted by a service. This IP
        should be something that pods can access to reach the hub process.
        This can also be through the proxy - API access is authenticated
        with a token that is passed only to the hub, so security is fine.

        Usually set to the service IP / DNS name of the service that fronts
        the hub pod (deployment/replicationcontroller/replicaset)

        Used together with `hub_connect_port` configuration.
        """
    )

    hub_connect_port = Integer(
        config=True,
        help="""
        Port to use by pods to reach out to the hub API.

        Defaults to be the same as `hub_port`.

        In kubernetes contexts, this is often not the same as `hub_port`,
        since the hub runs in a pod which is fronted by a service. This
        allows easy port mapping, and some systems take advantage of it.

        This should be set to the `port` attribute of a service that is
        fronting the hub pod.
        """
    )

    def _hub_connect_port_default(self):
        """
        Set default port on which pods connect to hub to be the hub port

        The hub needs to be accessible to the pods at this port. We default
        to the port the hub is listening on. This would be overriden in case
        some amount of port mapping is happening.
        """
        return self.hub.server.port

    singleuser_extra_labels = Dict(
        {},
        config=True,
        help="""
        Extra kubernetes labels to set on the spawned single-user pods.

        The keys and values specified here would be set as labels on the spawned single-user
        kubernetes pods. The keys and values must both be strings that match the kubernetes
        label key / value constraints.

        See https://kubernetes.io/docs/concepts/overview/working-with-objects/labels/ for more
        info on what labels are and why you might want to use them!

        {username} and {userid} are expanded to the escaped, dns-label safe
        username & integer user id respectively, wherever they are used.
        """
    )

    singleuser_extra_annotations = Dict(
        {},
        config=True,
        help="""
        Extra kubernetes annotations to set on the spawned single-user pods.

        The keys and values specified here are added as annotations on the spawned single-user
        kubernetes pods. The keys and values must both be strings.

        See https://kubernetes.io/docs/concepts/overview/working-with-objects/annotations/ for more
        info on what annotations are and why you might want to use them!

        {username} and {userid} are expanded to the escaped, dns-label safe
        username & integer user id respectively, wherever they are used.
        """
    )

    singleuser_image_spec = Unicode(
        'jupyterhub/singleuser:latest',
        config=True,
        help="""
        Docker image spec to use for spawning user's containers.

        Defaults to `jupyterhub/singleuser:latest`

        Name of the container + a tag, same as would be used with
        a `docker pull` command. If tag is set to `latest`, kubernetes will
        check the registry each time a new user is spawned to see if there
        is a newer image available. If available, new image will be pulled.
        Note that this could cause long delays when spawning, especially
        if the image is large. If you do not specify a tag, whatever version
        of the image is first pulled on the node will be used, thus possibly
        leading to inconsistent images on different nodes. For all these
        reasons, it is recommended to specify a specific immutable tag
        for the imagespec.

        If your image is very large, you might need to increase the timeout
        for starting the single user container from the default. You can
        set this with:

        ```
        c.KubeSpawner.start_timeout = 60 * 5  # Upto 5 minutes
        ```
        """
    )

    singleuser_image_pull_policy = Unicode(
        'IfNotPresent',
        config=True,
        help="""
        The image pull policy of the docker container specified in
        singleuser_image_spec.

        Defaults to `IfNotPresent` which causes the Kubelet to NOT pull the image
        specified in singleuser_image_spec if it already exists, except if the tag
        is :latest. For more information on image pull policy, refer to
        http://kubernetes.io/docs/user-guide/images/

        This configuration is primarily used in development if you are
        actively changing the singleuser_image_spec and would like to pull the image
        whenever a user container is spawned.
        """
    )

    singleuser_image_pull_secrets = Unicode(
        None,
        allow_none=True,
        config=True,
        help="""
        The kubernetes secret to use for pulling images from private repository.

        Set this to the name of a Kubernetes secret containing the docker configuration
        required to pull the image specified in singleuser_image_spec.

        https://kubernetes.io/docs/user-guide/images/#specifying-imagepullsecrets-on-a-pod
        has more information on when and why this might need to be set, and what it
        should be set to.
        """
    )

    singleuser_node_selector = Dict(
        {},
        config=True,
        help="""
        The dictionary Selector labels used to match the Nodes where Pods will be launched.

        Default is None and means it will be launched in any available Node.

        For example to match the Nodes that have a label of `disktype: ssd` use:
            `{"disktype": "ssd"}`
        """
    )

    singleuser_uid = Union([
            Integer(),
            Callable()
        ],
        allow_none=True,
        config=True,
        help="""
        The UID to run the single-user server containers as.

        This UID should ideally map to a user that already exists in the container
        image being used. Running as root is discouraged.

        Instead of an integer, this could also be a callable that takes as one
        parameter the current spawner instance and returns an integer. The callable
        will be called asynchronously if it returns a future. Note that
        the interface of the spawner class is not deemed stable across versions,
        so using this functionality might cause your JupyterHub or kubespawner
        upgrades to break.

        If set to `None`, the user specified with the `USER` directive in the
        container metadata is used.
        """
    )

    singleuser_fs_gid = Union([
            Integer(),
            Callable()
        ],
        allow_none=True,
        config=True,
        help="""
        The GID of the group that should own any volumes that are created & mounted.

        A special supplemental group that applies primarily to the volumes mounted
        in the single-user server. In volumes from supported providers, the following
        things happen:

          1. The owning GID will be the this GID
          2. The setgid bit is set (new files created in the volume will be owned by
             this GID)
          3. The permission bits are OR’d with rw-rw

        The single-user server will also be run with this gid as part of its supplemental
        groups.

        Instead of an integer, this could also be a callable that takes as one
        parameter the current spawner instance and returns an integer. The callable will
        be called asynchronously if it returns a future, rather than an int. Note that
        the interface of the spawner class is not deemed stable across versions,
        so using this functionality might cause your JupyterHub or kubespawner
        upgrades to break.

        You'll *have* to set this if you are using auto-provisioned volumes with most
        cloud providers. See [fsGroup](http://kubernetes.io/docs/api-reference/v1/definitions/#_v1_podsecuritycontext)
        for more details.
        """
    )
    
    singleuser_privileged = Bool(
        False,
        config=True,
        help="""
        Whether to run the pod with a privileged security context.
        """
    )

    modify_pod_hook = Callable(
        None,
        allow_none=True,
        config=True,
        help="""
        Callable to augment the Pod object before launching.

        Expects a callable that takes two parameters:

           1. The spawner object that is doing the spawning
           2. The Pod object that is to be launched

        You should modify the Pod object and return it.

        This can be a coroutine if necessary. When set to none, no augmenting is done.

        This is very useful if you want to modify the pod being launched dynamically.
        Note that the spawner object can change between versions of KubeSpawner and JupyterHub,
        so be careful relying on this!
        """
    )

    volumes = List(
        [],
        config=True,
        help="""
        List of Kubernetes Volume specifications that will be mounted in the user pod.

        This list will be directly added under `volumes` in the kubernetes pod spec,
        so you should use the same structure. Each item in the list must have the
        following two keys:

          - name
            Name that'll be later used in the `volume_mounts` config to mount this
            volume at a specific path.
          - <name-of-a-supported-volume-type> (such as `hostPath`, `persistentVolumeClaim`,
            etc)
            The key name determines the type of volume to mount, and the value should
            be an object specifying the various options available for that kind of
            volume.

        See http://kubernetes.io/docs/user-guide/volumes/ for more information on the
        various kinds of volumes available and their options. Your kubernetes cluster
        must already be configured to support the volume types you want to use.

        {username} and {userid} are expanded to the escaped, dns-label safe
        username & integer user id respectively, wherever they are used.
        """
    )

    volume_mounts = List(
        [],
        config=True,
        help="""
        List of paths on which to mount volumes in the user notebook's pod.

        This list will be added to the values of the `volumeMounts` key under the user's
        container in the kubernetes pod spec, so you should use the same structure as that.
        Each item in the list should be a dictionary with at least these two keys:

          - mountPath
            The path on the container in which we want to mount the volume.
          - name
            The name of the volume we want to mount, as specified in the `volumes`
            config.

        See http://kubernetes.io/docs/user-guide/volumes/ for more information on how
        the volumeMount item works.

        {username} and {userid} are expanded to the escaped, dns-label safe
        username & integer user id respectively, wherever they are used.
        """
    )

    user_storage_capacity = Unicode(
        None,
        config=True,
        allow_none=True,
        help="""
        The ammount of storage space to request from the volume that the pvc will
        mount to. This ammount will be the ammount of storage space the user has
        to work with on their notebook. If left blank, the kubespawner will not
        create a pvc for the pod.

        This will be added to the `resources: requests: storage:` in the k8s pod spec.

        See http://kubernetes.io/docs/user-guide/persistent-volumes/#persistentvolumeclaims
        for more information on how storage works.

        Quantities can be represented externally as unadorned integers, or as fixed-point
        integers with one of these SI suffices (E, P, T, G, M, K, m) or their power-of-two
        equivalents (Ei, Pi, Ti, Gi, Mi, Ki). For example, the following represent roughly
        'the same value: 128974848, "129e6", "129M" , "123Mi".
        (https://github.com/kubernetes/kubernetes/blob/master/docs/design/resources.md)
        """
    )

    user_storage_extra_labels = Dict(
        {},
        config=True,
        help="""
        Extra kubernetes labels to set on the user PVCs.

        The keys and values specified here would be set as labels on the PVCs
        created by kubespawner for the user. Note that these are only set
        when the PVC is created, not later when they are updated.

        See https://kubernetes.io/docs/concepts/overview/working-with-objects/labels/ for more
        info on what labels are and why you might want to use them!

        {username} and {userid} are expanded to the escaped, dns-label safe
        username & integer user id respectively, wherever they are used.
        """
    )

    user_storage_class = Unicode(
        None,
        config=True,
        allow_none=True,
        help="""
        The storage class that the pvc will use. If left blank, the kubespawner will not
        create a pvc for the pod.

        This will be added to the `annotations: volume.beta.kubernetes.io/storage-class:`
        in the pvc metadata.

        This will determine what type of volume the pvc will request to use. If one exists
        that matches the criteria of the StorageClass, the pvc will mount to that. Otherwise,
        b/c it has a storage class, k8s will dynamically spawn a pv for the pvc to bind to
        and a machine in the cluster for the pv to bind to.

        See http://kubernetes.io/docs/user-guide/persistent-volumes/#storageclasses for
        more information on how StorageClasses work.
        """
    )

    user_storage_access_modes = List(
        ["ReadWriteOnce"],
        config=True,
        help="""
        List of access modes the user has for the pvc.

        The access modes are:
            The access modes are:
                ReadWriteOnce – the volume can be mounted as read-write by a single node
                ReadOnlyMany – the volume can be mounted read-only by many nodes
                ReadWriteMany – the volume can be mounted as read-write by many nodes

        See http://kubernetes.io/docs/user-guide/persistent-volumes/#access-modes for
        more information on how access modes work.
        """
    )

    singleuser_lifecycle_hooks = Dict(
        {},
        config=True,
        help="""
        Kubernetes lifecycle hooks to set on the spawned single-user pods.

        The keys is name of hooks and there are only two hooks, postStart and preStop.
        The values are handler of hook which executes by Kubernetes management system when hook is called.

        Below are a sample copied from Kubernetes doc
        https://kubernetes.io/docs/tasks/configure-pod-container/attach-handler-lifecycle-event/

        lifecycle:
          postStart:
            exec:
              command: ["/bin/sh", "-c", "echo Hello from the postStart handler > /usr/share/message"]
          preStop:
            exec:
              command: ["/usr/sbin/nginx","-s","quit"]

        See https://kubernetes.io/docs/concepts/containers/container-lifecycle-hooks/ for more
        info on what lifecycle hooks are and why you might want to use them!
        """
    )

    singleuser_init_containers = List(
        None,
        config=True,
        help="""
        List of initialization containers belonging to the pod.

        This list will be directly added under `initContainers` in the kubernetes pod spec,
        so you should use the same structure. Each item in the list is container configuration
        which follows spec at https://v1-6.docs.kubernetes.io/docs/api-reference/v1.6/#container-v1-core.

        One usage is disabling access to metadata service from single-user notebook server with configuration below:
        initContainers::

            - name: init-iptables
              image: <image with iptables installed>
              command: ["iptables", "-A", "OUTPUT", "-p", "tcp", "--dport", "80", "-d", "169.254.169.254", "-j", "DROP"]
              securityContext:
                capabilities:
                  add:
                  - NET_ADMIN

        See https://kubernetes.io/docs/concepts/workloads/pods/init-containers/ for more
        info on what init containers are and why you might want to use them!

        To user this feature, Kubernetes version must greater than 1.6.
        """
    )

    singleuser_extra_container_config = Dict(
        None,
        config=True,
        help="""
        Extra configuration (e.g. envFrom) for notebook container which is not covered by other attributes.

        This dict will be directly merge into `container` of notebook server,
        so you should use the same structure. Each item in the dict is field of container configuration
        which follows spec at https://v1-6.docs.kubernetes.io/docs/api-reference/v1.6/#container-v1-core.

        One usage is set envFrom on notebook container with configuration below:
        envFrom: [
            {
                configMapRef: {
                    name: special-config
                }
            }
        ]

        The key could be either camelcase word (used by Kubernetes yaml, e.g. envFrom)
        or underscore-separated word (used by kubernetes python client, e.g. env_from).
        """
    )

    singleuser_extra_pod_config = Dict(
        None,
        config=True,
        help="""
        Extra configuration (e.g. tolerations) for the pod which is not covered by other attributes.

        This dict will be directly merge into pod,so you should use the same structure.
        Each item in the dict is field of pod configuration
        which follows spec at https://v1-6.docs.kubernetes.io/docs/api-reference/v1.6/#podspec-v1-core.

        One usage is set dnsPolicy with configuration below:
        dnsPolicy: ClusterFirstWithHostNet

        The key could be either camelcase word (used by Kubernetes yaml, e.g. dnsPolicy)
        or underscore-separated word (used by kubernetes python client, e.g. dns_policy).
        """
    )

    singleuser_extra_containers = List(
        None,
        config=True,
        help="""
        List of containers belonging to the pod which besides to the container generated for notebook server.

        This list will be directly appended under `containers` in the kubernetes pod spec,
        so you should use the same structure. Each item in the list is container configuration
        which follows spec at https://v1-6.docs.kubernetes.io/docs/api-reference/v1.6/#container-v1-core.

        One usage is setting crontab in a container to clean sensitive data with configuration below:
        [
            {
                'name': 'crontab',
                'image': 'supercronic',
                'command': ['/usr/local/bin/supercronic', '/etc/crontab']
            }
        ]
        """
    )

    extra_resource_guarantees = Dict(
        {},
        config=True,
        help="""
        The dictionary used to request arbitrary resources.
        Default is None and means no additional resources are requested.
        For example, to request 3 Nvidia GPUs
            `{"nvidia.com/gpu": "3"}`
        """
    )

    extra_resource_limits = Dict(
        {},
        config=True,
        help="""
        The dictionary used to limit arbitrary resources.
        Default is None and means no additional resources are limited.
        For example, to add a limit of 3 Nvidia GPUs
            `{"nvidia.com/gpu": "3"}`
        """
    )

    def _expand_user_properties(self, template):
        # Make sure username and servername match the restrictions for DNS labels
        safe_chars = set(string.ascii_lowercase + string.digits)

        # Set servername based on whether named-server initialised
        if self.name:
            servername = '-{}'.format(self.name)
        else:
            servername = ''

        legacy_escaped_username = ''.join([s if s in safe_chars else '-' for s in self.user.name.lower()])
        safe_username = escapism.escape(self.user.name, safe=safe_chars, escape_char='-').lower()
        return template.format(
            userid=self.user.id,
            username=safe_username,
            legacy_escape_username=legacy_escaped_username,
            servername=servername
            )

    def _expand_all(self, src):
        if isinstance(src, list):
            return [self._expand_all(i) for i in src]
        elif isinstance(src, dict):
            return {k: self._expand_all(v) for k, v in src.items()}
        elif isinstance(src, str):
            return self._expand_user_properties(src)
        else:
            return src

    def _build_common_labels(self, extra_labels):
        # Default set of labels, picked up from
        # https://github.com/kubernetes/helm/blob/master/docs/chart_best_practices/labels.md
        labels = {
            'heritage': 'jupyterhub',
            'app': 'jupyterhub',
            'hub.jupyter.org/username': escapism.escape(self.user.name)
        }

        if self.name:
            # FIXME: Make sure this is dns safe?
            labels['hub.jupyter.org/servername'] = self.name
        labels.update(extra_labels)
        return labels

    def _build_pod_labels(self, extra_labels):
        labels = {
            'component': 'singleuser-server'
        }
        labels.update(extra_labels)
        # Make sure pod_reflector.labels in final label list
        labels.update(self.pod_reflector.labels)
        return self._build_common_labels(labels)

    @gen.coroutine
    def get_pod_manifest(self):
        """
        Make a pod manifest that will spawn current user's notebook pod.
        """
        if callable(self.singleuser_uid):
            singleuser_uid = yield gen.maybe_future(self.singleuser_uid(self))
        else:
            singleuser_uid = self.singleuser_uid

        if callable(self.singleuser_fs_gid):
            singleuser_fs_gid = yield gen.maybe_future(self.singleuser_fs_gid(self))
        else:
            singleuser_fs_gid = self.singleuser_fs_gid

        if self.cmd:
            real_cmd = self.cmd + self.get_args()
        else:
            real_cmd = None

        labels = self._build_pod_labels(self._expand_all(self.singleuser_extra_labels))
        annotations = self._expand_all(self.singleuser_extra_annotations)

        return make_pod(
            name=self.pod_name,
            cmd=real_cmd,
            port=self.port,
            image_spec=self.singleuser_image_spec,
            image_pull_policy=self.singleuser_image_pull_policy,
            image_pull_secret=self.singleuser_image_pull_secrets,
            node_selector=self.singleuser_node_selector,
            run_as_uid=singleuser_uid,
            fs_gid=singleuser_fs_gid,
            run_privileged=self.singleuser_privileged,
            env=self.get_env(),
            volumes=self._expand_all(self.volumes),
            volume_mounts=self._expand_all(self.volume_mounts),
            working_dir=self.singleuser_working_dir,
            labels=labels,
            annotations=annotations,
            cpu_limit=self.cpu_limit,
            cpu_guarantee=self.cpu_guarantee,
            mem_limit=self.mem_limit,
            mem_guarantee=self.mem_guarantee,
            extra_resource_limits=self.extra_resource_limits,
            extra_resource_guarantees=self.extra_resource_guarantees,
            lifecycle_hooks=self.singleuser_lifecycle_hooks,
            init_containers=self.singleuser_init_containers,
            service_account=self.singleuser_service_account,
            extra_container_config=self.singleuser_extra_container_config,
            extra_pod_config=self.singleuser_extra_pod_config,
            extra_containers=self.singleuser_extra_containers
        )

    def get_pvc_manifest(self):
        """
        Make a pvc manifest that will spawn current user's pvc.
        """
        labels = self._build_common_labels(self._expand_all(self.user_storage_extra_labels))

        return make_pvc(
            name=self.pvc_name,
            storage_class=self.user_storage_class,
            access_modes=self.user_storage_access_modes,
            storage=self.user_storage_capacity,
            labels=labels
        )

    def is_pod_running(self, pod):
        """
        Check if the given pod is running

        pod must be a dictionary representing a Pod kubernetes API object.
        """
        # FIXME: Validate if this is really the best way
        is_running = (
            pod is not None and
            pod.status.phase == 'Running' and
            pod.status.pod_ip is not None and
            pod.metadata.deletion_timestamp is None and
            all([cs.ready for cs in pod.status.container_statuses])
        )
        return is_running

    def get_state(self):
        """
        Save state required to reinstate this user's pod from scratch

        We save the pod_name, even though we could easily compute it,
        because JupyterHub requires you save *some* state! Otherwise
        it assumes your server is dead. This works around that.

        It's also useful for cases when the pod_template changes between
        restarts - this keeps the old pods around.
        """
        state = super().get_state()
        state['pod_name'] = self.pod_name
        return state

    def load_state(self, state):
        """
        Load state from storage required to reinstate this user's pod

        Since this runs after __init__, this will override the generated pod_name
        if there's one we have saved in state. These are the same in most cases,
        but if the pod_template has changed in between restarts, it will no longer
        be the case. This allows us to continue serving from the old pods with
        the old names.
        """
        if 'pod_name' in state:
            self.pod_name = state['pod_name']

    @gen.coroutine
    def poll(self):
        """
        Check if the pod is still running.

        Returns None if it is, and 1 if it isn't. These are the return values
        JupyterHub expects.
        """
        data = self.pod_reflector.pods.get(self.pod_name, None)
        if data is not None:
            return None

        return 1

    @run_on_executor
    def asynchronize(self, method, *args, **kwargs):
        return method(*args, **kwargs)

    @gen.coroutine
    def start(self):
        if self.user_storage_pvc_ensure:
            pvc = self.get_pvc_manifest()
            try:
                yield self.asynchronize(
                    self.api.create_namespaced_persistent_volume_claim,
                    namespace=self.namespace,
                    body=pvc
                )
            except ApiException as e:
                if e.status == 409:
                    self.log.info("PVC " + self.pvc_name + " already exists, so did not create new pvc.")
                else:
                    raise

        # If we run into a 409 Conflict error, it means a pod with the
        # same name already exists. We stop it, wait for it to stop, and
        # try again. We try 4 times, and if it still fails we give up.
        # FIXME: Have better / cleaner retry logic!
        retry_times = 4
        pod = yield self.get_pod_manifest()
        if self.modify_pod_hook:
            pod = yield gen.maybe_future(self.modify_pod_hook(self, pod))
        for i in range(retry_times):
            try:
                yield self.asynchronize(
                    self.api.create_namespaced_pod,
                    self.namespace,
                    pod
                )
                break
            except ApiException as e:
                if e.status != 409:
                    # We only want to handle 409 conflict errors
                    self.log.exception("Failed for %s", pod.to_str())
                    raise
                self.log.info('Found existing pod %s, attempting to kill', self.pod_name)
                yield self.stop(True)

                self.log.info('Killed pod %s, will try starting singleuser pod again', self.pod_name)
        else:
            raise Exception(
                'Can not create user pod %s already exists & could not be deleted' % self.pod_name)

        # Note: The self.start_timeout here is kinda superfluous, since
        # there is already a timeout on how long start can run for in
        # jupyterhub itself.
        yield exponential_backoff(
            lambda: self.is_pod_running(self.pod_reflector.pods.get(self.pod_name, None)),
            'pod/%s did not start in %s seconds!' % (self.pod_name, self.start_timeout),
            timeout=self.start_timeout
        )

        pod = self.pod_reflector.pods[self.pod_name]
        return (pod.status.pod_ip, self.port)

    @gen.coroutine
    def stop(self, now=False):
        delete_options = client.V1DeleteOptions()

        if now:
            grace_seconds = 0
        else:
            # Give it some time, but not the default (which is 30s!)
            # FIXME: Move this into pod creation maybe?
            grace_seconds = 1

        delete_options.grace_period_seconds = grace_seconds
        yield self.asynchronize(
            self.api.delete_namespaced_pod,
            name=self.pod_name,
            namespace=self.namespace,
            body=delete_options,
            grace_period_seconds=grace_seconds
        )
        while True:
            data = self.pod_reflector.pods.get(self.pod_name, None)
            if data is None:
                break
            yield gen.sleep(1)

    def _env_keep_default(self):
        return []

    def get_args(self):
        args = super(KubeSpawner, self).get_args()

        # HACK: we wanna replace --hub-api-url=self.hub.api_url with
        # self.accessible_hub_api_url. This is required in situations where
        # the IP the hub is listening on (such as 0.0.0.0) is not the IP where
        # it can be reached by the pods (such as the service IP used for the hub!)
        # FIXME: Make this better?
        to_replace = '--hub-api-url="%s"' % (self.hub.api_url)
        for i in range(len(args)):
            if args[i] == to_replace:
                args[i] = '--hub-api-url="%s"' % (self.accessible_hub_api_url)
                break
        return args<|MERGE_RESOLUTION|>--- conflicted
+++ resolved
@@ -27,10 +27,7 @@
 import escapism
 
 from kubespawner.traitlets import Callable
-<<<<<<< HEAD
-=======
-from kubespawner.utils import request_maker, k8s_url, Callable
->>>>>>> 1725c882
+from kubespawner.utils import Callable
 from kubespawner.objects import make_pod, make_pvc
 from kubespawner.reflector import NamespacedResourceReflector
 
@@ -451,7 +448,7 @@
         for more details.
         """
     )
-    
+
     singleuser_privileged = Bool(
         False,
         config=True,
